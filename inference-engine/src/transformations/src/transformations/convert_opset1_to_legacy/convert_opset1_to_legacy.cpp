--- conflicted
+++ resolved
@@ -99,21 +99,6 @@
     // CF is required after all decompositions
     manager.register_pass<ngraph::pass::ConstantFolding>();
 
-<<<<<<< HEAD
-=======
-    // LinOpSequenceFusion must be executed after all decompositions
-    manager.register_pass<ngraph::pass::LinOpSequenceFusion>();
-
-    manager.register_pass<ngraph::pass::ConvolutionMultiplyFusion>();
-    manager.register_pass<ngraph::pass::GroupConvolutionMultiplyFusion>();
-    manager.register_pass<ngraph::pass::ConvolutionBackpropDataMultiplyFusion>();
-    manager.register_pass<ngraph::pass::GroupConvolutionBackpropDataMultiplyFusion>();
-    manager.register_pass<ngraph::pass::ConstantFolding>();
-
-    // Multiply the thrird and fourth input instead of the output of FQ with all const inputs
-    manager.register_pass<ngraph::pass::FakeQuantizeMulFusion>();
-
->>>>>>> 9af49a7f
     // Convolution/Deconvolution/FullyConnected fusions
     auto convert_convolutions = manager.register_pass<ngraph::pass::GraphRewrite>();
     convert_convolutions->add_matcher<ngraph::pass::ConvertConvolution>();
