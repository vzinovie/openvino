--- conflicted
+++ resolved
@@ -139,7 +139,6 @@
         // Disable shape inference (WA for generic operations)
         ::ngraph::op::GenericIE::DisableReshape noReshape(nGraphFunc);
 
-<<<<<<< HEAD
         CLDNNPlugin::Config config = _impl->m_config;
         const bool enableInt8 = config.enableInt8 && (config.lptVersion == Config::LptVersion::nGraph);
 
@@ -167,7 +166,6 @@
 
             ngraph::pass::Manager conversion_manager;
 
-
             if (enableInt8) {
                 // [WA part1] Convert quantized FP16 model to FP32 to avoid possible overflow and mixed precision errors
                 conversion_manager.register_pass<ngraph::pass::ConvertPrecision>(ngraph::element::f16, ngraph::element::f32);
@@ -177,10 +175,9 @@
             conversion_manager.run_passes(nGraphFunc);
 
             ngraph::pass::Manager ti_manager;
-            // Apply all transformations to TensorIterator body
-            ti_manager.register_pass<ngraph::pass::ApplyTransformationsToTIBody>(manager);
             // Unroll will be called after all conversions
-            ti_manager.register_pass<ngraph::pass::UnrollTensorIterator>();
+            // temporarily switch back to plugin unroller from NGraph unroller until TI output names are corrected
+            // ti_manager.register_pass<ngraph::pass::UnrollTensorIterator>();
             ti_manager.run_passes(nGraphFunc);
         }
 
@@ -204,33 +201,11 @@
             manager.run_passes(nGraphFunc);
 
             ngraph::pass::Manager ti_manager;
-            // Apply all transformations to TensorIterator body
-            ti_manager.register_pass<ngraph::pass::ApplyTransformationsToTIBody>(manager);
             // Unroll will be called after all conversions
             // temporarily switch back to plugin unroller from NGraph unroller until TI output names are corrected
             // ti_manager.register_pass<ngraph::pass::UnrollTensorIterator>();
             ti_manager.run_passes(nGraphFunc);
         }
-=======
-        // Note: instead of running all Conversion Transformations you can make up your own transformation pipeline
-        ngraph::pass::Manager manager;
-        manager.register_pass<ngraph::pass::InitNodeInfo>();
-        // WA: ConvertPriorBox must be executed before the 1st ConstantFolding pass
-        manager.register_pass<ngraph::pass::ConvertPriorBox>();
-        manager.register_pass<ngraph::pass::CommonOptimizations>();
-        manager.register_pass<ngraph::pass::ConvertOpSet3ToOpSet2>();
-        manager.register_pass<ngraph::pass::ConvertOpSet2ToOpSet1>();
-        manager.register_pass<ngraph::pass::ConvertOpSet1ToLegacy>();
-
-        manager.set_callback(transformations_callback);
-        manager.run_passes(nGraphFunc);
-
-        ngraph::pass::Manager ti_manager;
-        // Unroll will be called after all conversions
-        // temporarily switch back to plugin unroller from NGraph unroller until TI output names are corrected
-        // ti_manager.register_pass<ngraph::pass::UnrollTensorIterator>();
-        ti_manager.run_passes(nGraphFunc);
->>>>>>> 863a7bd6
 
         clonedNetwork = InferenceEngine::details::convertFunctionToICNNNetwork(nGraphFunc, *clonedNetwork);
     }
