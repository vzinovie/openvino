// Copyright (C) 2020 Intel Corporation
// SPDX-License-Identifier: Apache-2.0
//

#include <gtest/gtest.h>

#include <string>
#include <memory>

#include <transformations/init_node_info.hpp>
#include <transformations/convert_opset1_to_legacy/convert_sequences_to_sequences_ie.hpp>

#include <ngraph/ops.hpp>
#include <ngraph/opsets/opset5.hpp>
#include <ngraph/function.hpp>
#include <ngraph_ops/gru_sequence_ie.hpp>
#include <ngraph_ops/rnn_sequence_ie.hpp>
#include <ngraph_ops/lstm_sequence_ie.hpp>
#include <ngraph/pass/manager.hpp>

#include "common_test_utils/test_common.hpp"
#include "common_test_utils/ngraph_test_utils.hpp"

using namespace testing;

TEST(TransformationTests, GRUSequenceConversionTest) {
    std::shared_ptr<ngraph::Function> f(nullptr), f_ref(nullptr);
    std::shared_ptr<ngraph::opset5::GRUSequence> sequence;

    const size_t batch_size = 2;
    const size_t input_size = 3;
    const size_t hidden_size = 3;
    const size_t gates_count = 3;
    const size_t num_directions = 1;
    {
        const auto X = std::make_shared<ngraph::opset5::Parameter>(ngraph::element::f32,
                                                                   ngraph::Shape{batch_size, 1, input_size});
        const auto W =
                std::make_shared<ngraph::opset5::Constant>(ngraph::element::f32,
                                                           ngraph::Shape{num_directions, gates_count * hidden_size, input_size});
        const auto R =
                std::make_shared<ngraph::opset5::Constant>(ngraph::element::f32,
                                                           ngraph::Shape{num_directions, gates_count * hidden_size, hidden_size});
        const auto H_t = std::make_shared<ngraph::opset5::Parameter>(ngraph::element::f32,
                                                                     ngraph::Shape{batch_size, num_directions, hidden_size});
        const auto B = std::make_shared<ngraph::opset5::Constant>(ngraph::element::f32,
                                                                  ngraph::Shape{num_directions, gates_count * hidden_size});

        const auto seq_len = std::make_shared<ngraph::opset5::Constant>(ngraph::element::i32, ngraph::Shape{batch_size});
        sequence = std::make_shared<ngraph::opset5::GRUSequence>(X, H_t, seq_len, W, R, B, hidden_size,
                                                                 ngraph::op::RecurrentSequenceDirection::FORWARD);
        sequence->set_friendly_name("test_sequence");

        f = std::make_shared<ngraph::Function>(ngraph::NodeVector{sequence}, ngraph::ParameterVector{X, H_t});
        ngraph::pass::Manager manager;
        manager.register_pass<ngraph::pass::InitNodeInfo>();
        manager.register_pass<ngraph::pass::ConvertGRUSequenceMatcher>();
        manager.run_passes(f);
        ASSERT_NO_THROW(check_rt_info(f));
    }

    {
        const auto X = std::make_shared<ngraph::opset5::Parameter>(ngraph::element::f32,
                                                                   ngraph::Shape{batch_size, 1, input_size});
        const auto W =
                std::make_shared<ngraph::opset5::Constant>(ngraph::element::f32,
                                                           ngraph::Shape{num_directions, gates_count * hidden_size, input_size});
        const auto R =
                std::make_shared<ngraph::opset5::Constant>(ngraph::element::f32,
                                                           ngraph::Shape{num_directions, gates_count * hidden_size, hidden_size});
        const auto H_t = std::make_shared<ngraph::opset5::Parameter>(ngraph::element::f32,
                                                                     ngraph::Shape{batch_size, num_directions, hidden_size});
        const auto B = std::make_shared<ngraph::opset5::Constant>(ngraph::element::f32,
                                                                  ngraph::Shape{num_directions, gates_count * hidden_size});

        const auto seq_len = std::make_shared<ngraph::opset5::Constant>(ngraph::element::i32, ngraph::Shape{batch_size}, 1);
        auto axis_1 = ngraph::opset5::Constant::create(ngraph::element::i64, ngraph::Shape{1}, {1});
        auto in_1 = std::make_shared<ngraph::opset5::Squeeze>(H_t, axis_1);
        auto concat = std::make_shared<ngraph::opset5::Concat>(ngraph::NodeVector({W, R}), 2);
        auto axis_2 = ngraph::opset5::Constant::create(ngraph::element::i64, ngraph::Shape{1}, {0});
        auto in_3 = std::make_shared<ngraph::opset5::Squeeze>(concat->output(0), axis_2);
        auto in_4 = std::make_shared<ngraph::opset5::Squeeze>(B, axis_2);
        auto sequence_ie = std::make_shared<ngraph::op::GRUSequenceIE>(X,
                                                                       in_1,
                                                                       seq_len,   // this input is not supported
                                                                       in_3,
                                                                       in_4,
                                                                       sequence->get_hidden_size(),
                                                                       sequence->get_direction(),
                                                                       sequence->get_activations(),
                                                                       sequence->get_activations_alpha(),
                                                                       sequence->get_activations_beta(),
                                                                       sequence->get_clip(),
                                                                       sequence->get_linear_before_reset());
        sequence_ie->set_friendly_name("test_sequence");

        auto unsqueeze_axis = ngraph::opset5::Constant::create(ngraph::element::i64, ngraph::Shape{1}, {1});
        auto unsqueeze_1 = std::make_shared<ngraph::opset5::Unsqueeze>(sequence_ie->output(0), unsqueeze_axis);
        auto unsqueeze_2 = std::make_shared<ngraph::opset5::Unsqueeze>(sequence_ie->output(1), unsqueeze_axis);
        f_ref = std::make_shared<ngraph::Function>(ngraph::NodeVector{unsqueeze_1}, ngraph::ParameterVector{X, H_t});
    }
    auto res = compare_functions(f, f_ref);
    ASSERT_TRUE(res.first) << res.second;

    auto result_node_of_converted_f = f->get_output_op(0);
    auto sequence_node = result_node_of_converted_f->input_value(0).get_node_shared_ptr()
            ->input_value(0).get_node_shared_ptr();
}

TEST(TransformationTests, RNNSequenceConversionTest) {
    const size_t hidden_size = 3;
    const size_t num_directions = 1;
    const size_t batch_size = 2;
    std::shared_ptr<ngraph::Function> f(nullptr), f_ref(nullptr);
    std::shared_ptr<ngraph::opset5::RNNSequence> sequence;

    {
        auto X = std::make_shared<ngraph::opset5::Parameter>(ngraph::element::f32, ngraph::Shape{batch_size, 1, 3});
        auto H = std::make_shared<ngraph::opset5::Parameter>(ngraph::element::f32, ngraph::Shape{batch_size, num_directions, 3});
        auto W = std::make_shared<ngraph::opset5::Constant>(ngraph::element::f32, ngraph::Shape{num_directions, 3, 3});
        auto R = std::make_shared<ngraph::opset5::Constant>(ngraph::element::f32, ngraph::Shape{num_directions, 3, 3});
        auto B = std::make_shared<ngraph::opset5::Constant>(ngraph::element::f32, ngraph::Shape{num_directions, 3});
        auto seq_len = std::make_shared<ngraph::opset5::Constant>(ngraph::element::f32, ngraph::Shape{2});
        sequence = std::make_shared<ngraph::opset5::RNNSequence>(X, H, seq_len, W, R, B, hidden_size,
                                                                 ngraph::op::RecurrentSequenceDirection::FORWARD);
        sequence->set_friendly_name("test_sequence");

        f = std::make_shared<ngraph::Function>(ngraph::NodeVector{sequence}, ngraph::ParameterVector{X, H});
        ngraph::pass::Manager manager;
        manager.register_pass<ngraph::pass::InitNodeInfo>();
        manager.register_pass<ngraph::pass::ConvertRNNSequenceMatcher>();
        manager.run_passes(f);
        ASSERT_NO_THROW(check_rt_info(f));
    }

    {
        auto X = std::make_shared<ngraph::opset5::Parameter>(ngraph::element::f32, ngraph::Shape{batch_size, 1, 3});
        auto H = std::make_shared<ngraph::opset5::Parameter>(ngraph::element::f32, ngraph::Shape{batch_size, num_directions, 3});
        auto W = std::make_shared<ngraph::opset5::Constant>(ngraph::element::f32, ngraph::Shape{num_directions, 3, 3});
        auto R = std::make_shared<ngraph::opset5::Constant>(ngraph::element::f32, ngraph::Shape{num_directions, 3, 3});
        auto B = std::make_shared<ngraph::opset5::Constant>(ngraph::element::f32, ngraph::Shape{num_directions, 3});
        auto seq_len = std::make_shared<ngraph::opset5::Constant>(ngraph::element::f32, ngraph::Shape{batch_size}, 1);
        auto axis_1 = ngraph::opset5::Constant::create(ngraph::element::i64, ngraph::Shape{1}, {1});
        auto in_1 = std::make_shared<ngraph::opset5::Squeeze>(H, axis_1);
        auto concat = std::make_shared<ngraph::opset5::Concat>(ngraph::NodeVector({W, R}), 2);
        auto axis_2 = ngraph::opset5::Constant::create(ngraph::element::i64, ngraph::Shape{1}, {0});
        auto in_3 = std::make_shared<ngraph::opset5::Squeeze>(concat->output(0), axis_2);
        auto in_4 = std::make_shared<ngraph::opset5::Squeeze>(B, axis_2);
        auto sequence_ie = std::make_shared<ngraph::op::RNNSequenceIE>(X,
                                                                       in_1,
                                                                       seq_len,
                                                                       in_3,
                                                                       in_4,
                                                                       sequence->get_hidden_size(),
                                                                       sequence->get_direction(),
                                                                       sequence->get_activations(),
                                                                       sequence->get_activations_alpha(),
                                                                       sequence->get_activations_beta(),
                                                                       sequence->get_clip());

        auto unsqueeze_axis = ngraph::opset5::Constant::create(ngraph::element::i64, ngraph::Shape{1}, {1});
        auto unsqueeze_1 = std::make_shared<ngraph::opset5::Unsqueeze>(sequence_ie->output(0), unsqueeze_axis);
        auto unsqueeze_2 = std::make_shared<ngraph::opset5::Unsqueeze>(sequence_ie->output(1), unsqueeze_axis);
        sequence_ie->set_friendly_name("test_sequence");
        f_ref = std::make_shared<ngraph::Function>(ngraph::NodeVector{unsqueeze_1}, ngraph::ParameterVector{X, H});
    }

    auto res = compare_functions(f, f_ref);
    ASSERT_TRUE(res.first) << res.second;

    auto result_node_of_converted_f = f->get_output_op(0);
    auto sequence_node = result_node_of_converted_f->input_value(0).get_node_shared_ptr()
            ->input_value(0).get_node_shared_ptr();
}

TEST(TransformationTests, LSTMSequenceConversionTest) {
    const size_t batch_size = 2;
    const size_t input_size = 3;
    const size_t hidden_size = 3;
    const size_t gates_count = 4;
    const size_t num_directions = 1;
    std::shared_ptr<ngraph::Function> f(nullptr), f_ref(nullptr);
    std::shared_ptr<ngraph::opset5::LSTMSequence> sequence;
    {
        const auto X = std::make_shared<ngraph::opset5::Parameter>(ngraph::element::f32,
                                                                   ngraph::Shape{batch_size, 10, input_size});
        const auto W =
                std::make_shared<ngraph::opset5::Constant>(ngraph::element::f32,
                                                           ngraph::Shape{num_directions,
                                                                         gates_count * hidden_size, input_size});
        const auto R =
                std::make_shared<ngraph::opset5::Constant>(ngraph::element::f32,
                                                           ngraph::Shape{num_directions,
                                                                         gates_count * hidden_size, hidden_size});
        const auto H_t = std::make_shared<ngraph::opset5::Parameter>(ngraph::element::f32,
                                                                     ngraph::Shape{batch_size, num_directions,
                                                                                   hidden_size});
        const auto C_t = std::make_shared<ngraph::opset5::Parameter>(ngraph::element::f32,
                                                                     ngraph::Shape{batch_size, num_directions, hidden_size});
        const auto B = std::make_shared<ngraph::opset5::Constant>(ngraph::element::f32,
                                                                  ngraph::Shape{num_directions,
                                                                                gates_count * hidden_size});
<<<<<<< HEAD
        const auto seq_len = std::make_shared<ngraph::opset4::Constant>(ngraph::element::f32, ngraph::Shape{batch_size});
        sequence = std::make_shared<ngraph::op::v5::LSTMSequence>(X, H_t, C_t, seq_len, W, R, B, hidden_size,
=======
        const auto seq_len = std::make_shared<ngraph::opset5::Constant>(ngraph::element::i32, ngraph::Shape{batch_size});
        sequence = std::make_shared<ngraph::opset5::LSTMSequence>(X, H_t, C_t, seq_len, W, R, B, hidden_size,
>>>>>>> 3bd46c0b
                                                                  ngraph::op::RecurrentSequenceDirection::FORWARD);
        sequence->set_friendly_name("test_sequence");

        f = std::make_shared<ngraph::Function>(ngraph::OutputVector{sequence->output(0)}, ngraph::ParameterVector{X, H_t, C_t});
        ngraph::pass::Manager manager;
        manager.register_pass<ngraph::pass::InitNodeInfo>();
        manager.register_pass<ngraph::pass::ConvertLSTMSequenceMatcher>();
        manager.run_passes(f);
        ASSERT_NO_THROW(check_rt_info(f));
    }

    {
        const auto X = std::make_shared<ngraph::opset5::Parameter>(ngraph::element::f32,
                                                                   ngraph::Shape{batch_size, 10, input_size});
        const auto W =
                std::make_shared<ngraph::opset5::Constant>(ngraph::element::f32,
                                                           ngraph::Shape{num_directions,
                                                                         gates_count * hidden_size, input_size});
        const auto R =
                std::make_shared<ngraph::opset5::Constant>(ngraph::element::f32,
                                                           ngraph::Shape{num_directions,
                                                                         gates_count * hidden_size, hidden_size});
        const auto H_t = std::make_shared<ngraph::opset5::Parameter>(ngraph::element::f32,
                                                                     ngraph::Shape{batch_size, num_directions, hidden_size});
        const auto C_t = std::make_shared<ngraph::opset5::Parameter>(ngraph::element::f32,
                                                                     ngraph::Shape{batch_size, num_directions, hidden_size});
        const auto seq_lenghts = std::make_shared<ngraph::opset5::Constant>(ngraph::element::f32,
                                                                     ngraph::Shape{batch_size});
        const auto B = std::make_shared<ngraph::opset5::Constant>(ngraph::element::f32,
                                                                  ngraph::Shape{num_directions,
                                                                                gates_count * hidden_size});
        // const auto seq_len = std::make_shared<ngraph::opset5::Constant>(ngraph::element::i32, ngraph::Shape{1}, 1);
        auto axis_1 = ngraph::opset5::Constant::create(ngraph::element::i64, ngraph::Shape{1}, {1});
        auto in_1 = std::make_shared<ngraph::opset5::Squeeze>(H_t, axis_1);
        auto in_2 = std::make_shared<ngraph::opset5::Squeeze>(C_t, axis_1);
        auto concat = std::make_shared<ngraph::opset5::Concat>(ngraph::NodeVector({W, R}), 2);
        auto axis_2 = ngraph::opset5::Constant::create(ngraph::element::i64, ngraph::Shape{1}, {0});
        auto in_3 = std::make_shared<ngraph::opset5::Squeeze>(concat->output(0), axis_2);
        auto in_4 = std::make_shared<ngraph::opset5::Squeeze>(B, axis_2);
        auto sequence_ie = std::make_shared<ngraph::op::LSTMSequenceIE>(X,
                                                                        in_1,
                                                                        in_2,
                                                                        seq_lenghts,
                                                                        in_3,
                                                                        in_4,
                                                                        sequence->get_hidden_size(),
                                                                        sequence->get_direction(),
                                                                        sequence->get_activations(),
                                                                        sequence->get_activations_alpha(),
                                                                        sequence->get_activations_beta(),
                                                                        sequence->get_clip());
        sequence_ie->set_friendly_name("test_sequence");
        auto unsqueeze_axis = ngraph::opset5::Constant::create(ngraph::element::i64, ngraph::Shape{1}, {1});
        auto unsqueeze_1 = std::make_shared<ngraph::opset5::Unsqueeze>(sequence_ie->output(0), unsqueeze_axis);
        auto unsqueeze_2 = std::make_shared<ngraph::opset5::Unsqueeze>(sequence_ie->output(1), unsqueeze_axis);
        auto unsqueeze_3 = std::make_shared<ngraph::opset5::Unsqueeze>(sequence_ie->output(2), unsqueeze_axis);
        f_ref = std::make_shared<ngraph::Function>(ngraph::NodeVector{unsqueeze_1},
                                                   ngraph::ParameterVector{X, H_t, C_t});
    }

    auto res = compare_functions(f, f_ref);
    ASSERT_TRUE(res.first) << res.second;

    auto result_node_of_converted_f = f->get_output_op(0);
    auto sequence_node = result_node_of_converted_f->input_value(0).get_node_shared_ptr()
            ->input_value(0).get_node_shared_ptr();
}<|MERGE_RESOLUTION|>--- conflicted
+++ resolved
@@ -200,13 +200,9 @@
         const auto B = std::make_shared<ngraph::opset5::Constant>(ngraph::element::f32,
                                                                   ngraph::Shape{num_directions,
                                                                                 gates_count * hidden_size});
-<<<<<<< HEAD
+
         const auto seq_len = std::make_shared<ngraph::opset4::Constant>(ngraph::element::f32, ngraph::Shape{batch_size});
         sequence = std::make_shared<ngraph::op::v5::LSTMSequence>(X, H_t, C_t, seq_len, W, R, B, hidden_size,
-=======
-        const auto seq_len = std::make_shared<ngraph::opset5::Constant>(ngraph::element::i32, ngraph::Shape{batch_size});
-        sequence = std::make_shared<ngraph::opset5::LSTMSequence>(X, H_t, C_t, seq_len, W, R, B, hidden_size,
->>>>>>> 3bd46c0b
                                                                   ngraph::op::RecurrentSequenceDirection::FORWARD);
         sequence->set_friendly_name("test_sequence");
 
