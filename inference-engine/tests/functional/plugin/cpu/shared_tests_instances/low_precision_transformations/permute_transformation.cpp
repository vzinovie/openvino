--- conflicted
+++ resolved
@@ -21,15 +21,11 @@
     LayerTestsUtils::LayerTransformationParamsFactory::createParamsU8I8()
 };
 
-<<<<<<< HEAD
 const std::vector<bool> perTensorValues = { true, false };
 
 const std::vector<bool> transposeChannelDimValues = { true, false };
 
-INSTANTIATE_TEST_CASE_P(LPT, PermuteTransformation,
-=======
 INSTANTIATE_TEST_CASE_P(smoke_LPT, PermuteTransformation,
->>>>>>> f8fdd808
     ::testing::Combine(
         ::testing::ValuesIn(netPrecisions),
         ::testing::Values(InferenceEngine::SizeVector({ 1, 3, 16, 16 })),
