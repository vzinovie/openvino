// Copyright (C) 2020 Intel Corporation
// SPDX-License-Identifier: Apache-2.0
//

#include <vector>

#include "low_precision_transformations/concat_with_intermediate_transformation.hpp"
#include "common_test_utils/test_constants.hpp"

using namespace LayerTestsDefinitions;
using namespace InferenceEngine::details;

namespace {
const std::vector<ngraph::element::Type> netPrecisions = {
    ngraph::element::f32,
    // ngraph::element::f16
};

const std::vector<ngraph::pass::low_precision::LayerTransformation::Params> trasformationParamValues = {
    LayerTestsUtils::LayerTransformationParamsNGraphFactory::createParams().setUpdatePrecisions(true),
    LayerTestsUtils::LayerTransformationParamsNGraphFactory::createParams().setUpdatePrecisions(false),
    LayerTestsUtils::LayerTransformationParamsNGraphFactory::createParamsI8I8(),
    LayerTestsUtils::LayerTransformationParamsNGraphFactory::createParamsU8I8()
};

const std::vector<LayerTestsUtils::LayerTransformation::LptVersion> versions = {
    LayerTestsUtils::LayerTransformation::LptVersion::cnnNetwork,
    LayerTestsUtils::LayerTransformation::LptVersion::nGraph
};

const std::vector<bool> transparentIntermediateValues = { true, false };
const std::vector<bool> multiChannelValues = { /*true,*/ false };

<<<<<<< HEAD
const std::vector<ngraph::Shape> shapes = {
    { 1, 3, 16, 16 },
    { 4, 3, 16, 16 }
};

INSTANTIATE_TEST_CASE_P(LPT, ConcatWithIntermediateTransformation,
=======
INSTANTIATE_TEST_CASE_P(smoke_LPT, ConcatWithIntermediateTransformation,
>>>>>>> f8fdd808
    ::testing::Combine(
        ::testing::ValuesIn(netPrecisions),
        ::testing::ValuesIn(shapes),
        ::testing::Values(CommonTestUtils::DEVICE_CPU),
        ::testing::ValuesIn(trasformationParamValues),
        ::testing::ValuesIn(versions),
        ::testing::ValuesIn(transparentIntermediateValues),
        ::testing::ValuesIn(multiChannelValues)),
    ConcatWithIntermediateTransformation::getTestCaseName);
}  // namespace<|MERGE_RESOLUTION|>--- conflicted
+++ resolved
@@ -31,16 +31,12 @@
 const std::vector<bool> transparentIntermediateValues = { true, false };
 const std::vector<bool> multiChannelValues = { /*true,*/ false };
 
-<<<<<<< HEAD
 const std::vector<ngraph::Shape> shapes = {
     { 1, 3, 16, 16 },
     { 4, 3, 16, 16 }
 };
 
-INSTANTIATE_TEST_CASE_P(LPT, ConcatWithIntermediateTransformation,
-=======
 INSTANTIATE_TEST_CASE_P(smoke_LPT, ConcatWithIntermediateTransformation,
->>>>>>> f8fdd808
     ::testing::Combine(
         ::testing::ValuesIn(netPrecisions),
         ::testing::ValuesIn(shapes),
