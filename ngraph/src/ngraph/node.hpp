//*****************************************************************************
// Copyright 2017-2020 Intel Corporation
//
// Licensed under the Apache License, Version 2.0 (the "License");
// you may not use this file except in compliance with the License.
// You may obtain a copy of the License at
//
//     http://www.apache.org/licenses/LICENSE-2.0
//
// Unless required by applicable law or agreed to in writing, software
// distributed under the License is distributed on an "AS IS" BASIS,
// WITHOUT WARRANTIES OR CONDITIONS OF ANY KIND, either express or implied.
// See the License for the specific language governing permissions and
// limitations under the License.
//*****************************************************************************

#pragma once

#include <atomic>
#include <cstring>
#include <deque>
#include <iostream>
#include <map>
#include <memory>
#include <set>
#include <string>
#include <tuple>
#include <typeindex>
#include <unordered_map>
#include <unordered_set>
#include <vector>

#include "ngraph/attribute_visitor.hpp"
#include "ngraph/check.hpp"
#include "ngraph/coordinate.hpp"
#include "ngraph/deprecated.hpp"
#include "ngraph/descriptor/input.hpp"
#include "ngraph/descriptor/output.hpp"
#include "ngraph/descriptor/tensor.hpp"
#include "ngraph/node_input.hpp"
#include "ngraph/node_output.hpp"
#include "ngraph/op/util/attr_types.hpp"
#include "ngraph/op/util/op_annotations.hpp"
#include "ngraph/output_vector.hpp"
#include "ngraph/strides.hpp"
#include "ngraph/type.hpp"

namespace ngraph
{
    template <typename NodeType>
    class Input;

    template <typename NodeType>
    class Output;

    class AttributeVisitor;
    class Variant;
    class Node;

    class Function;

    namespace runtime
    {
        class HostTensor;
    }
    using HostTensor = runtime::HostTensor;
    using HostTensorPtr = std::shared_ptr<HostTensor>;
    using HostTensorVector = std::vector<HostTensorPtr>;

    namespace op
    {
        struct AutoBroadcastSpec;

        namespace v0
        {
            class Result;
        }
    } // namespace op

    namespace pattern
    {
        class Matcher;
    }

    using ResultVector = std::vector<std::shared_ptr<op::v0::Result>>;

    NGRAPH_API
    std::string node_validation_failure_loc_string(const Node* node);

    const std::shared_ptr<Node>& check_single_output_arg(const std::shared_ptr<Node>& node,
                                                         size_t i);
    NGRAPH_API
    const NodeVector& check_single_output_args(const NodeVector& args);

    const std::shared_ptr<Node>& check_single_output_arg(const std::shared_ptr<Node>& node,
                                                         size_t i);

    NGRAPH_API
    OutputVector as_output_vector(const NodeVector& args);
    NGRAPH_API
    NodeVector as_node_vector(const OutputVector& values);
    /// Returns a ResultVector referencing values.
    ResultVector as_result_vector(const OutputVector& values);

    /// Alias useful for cloning
    using NodeMap = std::unordered_map<ngraph::Node*, std::shared_ptr<ngraph::Node>>;

/// \brief Used in evaluator switch statement so that the case type and evaluate call
/// are guaranteed to have the types match.
///
/// Use this in an evaluate_*() function like this
///    switch (arg0->get_element_type())
///    {
///        TYPE_CASE(i8)(arg0, arg1, out, broadcast_spec); break;
///        TYPE_CASE(i16)(arg0, arg1, out, broadcast_spec); break;
///
/// Each TYPE_CASE statement expands like this:
///   case element::Type_t::a: rc = evaluate<element::Type_t::a>(arg0, arg1, out, broadcast_spec)
///
/// \note Don't forget to put a break after each statement or it will fall through and generate
/// a runtime error.

#define TYPE_CASE(a)                                                                               \
    case element::Type_t::a: rc = evaluate<element::Type_t::a>

    /// Nodes are the backbone of the graph of Value dataflow. Every node has
    /// zero or more nodes as arguments and one value, which is either a tensor
    /// or a (possibly empty) tuple of values.
    class NGRAPH_API Node : public std::enable_shared_from_this<Node>
    {
        // For access to m_outputs.
        friend class descriptor::Input;

        // For access to m_inputs and m_outputs.
        template <typename NodeType>
        friend class Input;

        // For access to m_outputs.
        template <typename NodeType>
        friend class Output;

    public:
        /// \brief Verifies that attributes and inputs are consistent and computes output shapes
        /// and element types. Must be implemented by concrete child classes so that it
        /// can be run any number of times.
        ///
        /// Throws if the node is invalid.
        virtual void validate_and_infer_types();

        // Called in constructors during transition
        void constructor_validate_and_infer_types();

        using type_info_t = DiscreteTypeInfo;

    protected:
        /// \brief Construct an unitialized Node
        Node() {}
        /// \brief Construct an unitialized Node
        /// \param output_size Number of outputs for this node
        Node(size_t output_size);

        /// \brief Constructor for Node subclasses that have metaclasses.
        /// \param arguments Output i will connect to input i
        /// \param output_size Number of outputs for this node
        Node(const OutputVector& arguments, size_t output_size = 1);
        /// \brief Moves nodes that would be deleted from inputs to nodes to avoid stack overflows
        /// on deep networks.
        void safe_delete(NodeVector& nodes, bool recurse);

    public:
        virtual ~Node();

        virtual bool visit_attributes(AttributeVisitor& visitor) { return false; }
        /// \returns the autobroadcasr spec
        virtual const op::AutoBroadcastSpec& get_autob() const;
        /// \brief Evaluates the op on input_values putting results in output_values
        /// \returns true if successful
        virtual bool evaluate(const HostTensorVector& output_values,
                              const HostTensorVector& input_values);
        virtual bool constant_fold(OutputVector& output_values, const OutputVector& inputs_values);
        /// \brief Decomposes the FusedOp into a sub-graph consisting of core ngraph ops
        ///
        /// \return A vector of nodes comprising the sub-graph. The order of output
        ///         tensors must match the match output tensors of the FusedOp
        virtual NodeVector decompose_op() const { return NodeVector(); }
        /// Defines the NodeTypeInfo for the node's class.
        static constexpr type_info_t type_info{"Node", 0, nullptr};

        /// Returns the NodeTypeInfo for the node's class, virtual version of the function to
        /// determine real type info for an object
        virtual const type_info_t& get_type_info() const { return type_info; }
        const char* get_type_name() const { return get_type_info().name; }
        /// Sets/replaces the arguments with new arguments.
        void set_arguments(const NodeVector& arguments);
        /// Sets/replaces the arguments with new arguments.
        void set_arguments(const OutputVector& arguments);
        /// Sets/replaces the arguments with new arguments.
        void set_argument(size_t position, const Output<Node>& argument);

        /// Sets the number of outputs
        void set_output_size(size_t output_size);

        void revalidate_and_infer_types() { validate_and_infer_types(); }
        // Called after transition
        void delayed_validate_and_infer_types();

        /// \brief Get the string name for the type of the node, such as `Add` or `Multiply`.
        ///        The class name, must not contain spaces as it is used for codegen.
        /// \returns A const reference to the node's type name
        virtual std::string description() const;
        /// \brief Get the unique name of the node.
        /// \returns A const reference to the node's unique name.
        const std::string& get_name() const;

        /// \brief Sets a friendly name for a node. This does not overwrite the unique name
        ///        of the node and is retrieved via get_friendly_name(). Used mainly for debugging.
        ///        The friendly name may be set exactly once.
        /// \param name is the friendly name to set
        void set_friendly_name(const std::string& name);

        /// \brief Gets the friendly name for a node. If no friendly name has been set via
        ///        set_friendly_name then the node's unique name is returned.
        /// \returns A const reference to the node's friendly name.
        const std::string& get_friendly_name() const;

        /// Return true if this has the same implementing class as node. This
        /// will be used by the pattern matcher when comparing a pattern
        /// graph against the graph.
        bool is_same_op_type(const std::shared_ptr<Node>& node) const
        {
            return get_type_info() == node->get_type_info();
        }

        /// \brief Marks an input as being relevant or irrelevant to the output shapes of this
        ///        node.
        /// \param i The index of the input to mark as relevant or irrelevant.
        /// \param relevant true if the input is relevant to output shapes, false otherwise.
        ///
        /// This is used by the shape specialization pass to know which nodes must be statically
        /// evaluated in order to complete shape specialization. (For example, the shape input of
        /// DynReshape must be evaluated statically in order for the output shape to be
        /// determined.) By default, all inputs are marked as shape-irrelevant. Overrides of
        /// validate_and_infer_types should call this function to mark shape-relevant inputs.
        // TODO(amprocte): should be protected
        void set_input_is_relevant_to_shape(size_t i, bool relevant = true);

        /// \brief Marks an input as being relevant or irrelevant to the output values of this
        ///        node.
        /// \param i The index of the input to mark as relevant or irrelevant.
        /// \param relevant true if the input is relevant to output values, false otherwise.
        ///
        /// This is used by the shape specialization pass to cut short evaluation in cases where
        /// an input value does not actually have any effect on the output value of the node. (As
        /// of this writing, the only example of this is ShapeOf.) By default, all inputs are
        /// marked as value-relevant. Overrides of validate_and_infer_types should call this
        /// function to mark value-irrelevant inputs.
        // TODO(amprocte): should be protected
        void set_input_is_relevant_to_value(size_t i, bool relevant = true);

        // TODO(amprocte): should this be protected?
        void set_output_type(size_t i,
                             const element::Type& element_type,
                             const PartialShape& pshape);

        virtual bool is_dynamic() const;
        size_t get_instance_id() const { return m_instance_id; }
        /// \brief Writes a description of a node to a stream
        /// \param os The stream; should be returned
        /// \param depth How many levels of inputs to describe
        /// \returns The stream os
        virtual std::ostream& write_description(std::ostream& os, uint32_t depth = 0) const;

        /// Get control dependencies registered on the node
        const std::vector<std::shared_ptr<Node>>& get_control_dependencies() const;

        /// Get nodes dependent on this node
        const std::vector<Node*>& get_control_dependents() const;

        /// This node cannot execute until node executes
        void add_control_dependency(std::shared_ptr<Node> node);

        /// Remove the dependency of this node on node
        void remove_control_dependency(std::shared_ptr<Node> node);

        /// Remove all dependencies from this node
        void clear_control_dependencies();

        /// Remove this node as a dependency from all dependent nodes
        void clear_control_dependents();

        /// This node absorbs the control dependencies of source_node
        void add_node_control_dependencies(std::shared_ptr<Node> source_node);

        /// This node becomes a dependent of every node dependent on source_node
        void add_node_control_dependents(std::shared_ptr<Node> source_node);

        /// This node's control dependencies are replaced by replacement
        void transfer_control_dependents(std::shared_ptr<Node> replacement);

        /// Returns the number of outputs from the node.
        size_t get_output_size() const;

        /// Returns the element type for output i
        const element::Type& get_output_element_type(size_t i) const;

        /// Checks that there is exactly one output and returns its element type
        // TODO: deprecate in favor of node->get_output_element_type(0) with a suitable check in
        // the calling code, or updates to the calling code if it is making an invalid assumption
        // of only one output.
        const element::Type& get_element_type() const;

        /// Returns the shape for output i
        const Shape& get_output_shape(size_t i) const;

        /// Returns the partial shape for output i
        const PartialShape& get_output_partial_shape(size_t i) const;

        /// Second argument is ignored
        /// Returns the node if i=0 and the node has 1 output, otherwise a GetOutputElement
        /// If the node is a GetOutputElement, applies to the underlying node
        std::shared_ptr<Node> get_output_as_single_output_node(size_t i);

        /// Return the output to use when converting to an Output<Node> with no index specified.
        /// Throws when not supported.
        Output<const Node> get_default_output() const;
        Output<Node> get_default_output();

        /// Returns the output of the default output, or throws if there is none
        virtual size_t get_default_output_index() const;
        /// Throws no default
        size_t no_default_index() const;

        /// Checks that there is exactly one output and returns its shape
        // TODO: deprecate in favor of node->get_output_shape(0) with a suitable check in the
        // calling code, or updates to the calling code if it is making an invalid assumption of
        // only one output.
        const Shape& get_shape() const;

        /// Returns the tensor for output or input i
        descriptor::Tensor& get_output_tensor(size_t i) const;
        descriptor::Tensor& get_input_tensor(size_t i) const;

        /// Returns the tensor name for output i
        const std::string& get_output_tensor_name(size_t i) const;

        std::set<Input<Node>> get_output_target_inputs(size_t i) const;

        /// Returns the number of inputs for the op
        size_t get_input_size() const;

        /// Returns the element type of input i
        // TODO: deprecate in favor of node->get_input_element_type(i)
        const element::Type& get_input_element_type(size_t i) const;

        /// Returns the shape of input i
        // TODO: deprecate in favor of node->get_input_shape(i)
        const Shape& get_input_shape(size_t i) const;

        /// Returns the partial shape of input i
        // TODO: deprecate in favor of node->get_input_partial_shape(i)
        const PartialShape& get_input_partial_shape(size_t i) const;

        /// Returns the tensor name for input i
        const std::string& get_input_tensor_name(size_t i) const;

        std::unordered_set<descriptor::Tensor*> liveness_new_list;
        std::unordered_set<descriptor::Tensor*> liveness_free_list;

        Node* get_input_node_ptr(size_t index) const;
        std::shared_ptr<Node> get_input_node_shared_ptr(size_t index) const;
        Output<Node> get_input_source_output(size_t i) const;

    public:
        virtual std::shared_ptr<Node> clone_with_new_inputs(const OutputVector& inputs) const = 0;

        std::shared_ptr<Node> copy_with_new_inputs(const OutputVector& new_args) const;

        std::shared_ptr<Node> copy_with_new_inputs(
            const OutputVector& inputs,
            const std::vector<std::shared_ptr<Node>>& control_dependencies) const;

        /// True if this and node have one output with same element type and shape
        bool has_same_type(std::shared_ptr<const Node> node) const;

        using RTMap = std::map<std::string, std::shared_ptr<Variant>>;

        RTMap& get_rt_info() { return m_rt_info; }
        const RTMap& get_rt_info() const { return m_rt_info; }
        const std::unordered_set<std::string>& get_provenance_tags() const;
        void add_provenance_tag(const std::string& tag);
        template <typename T>
        void add_provenance_tags(T tag_set)
        {
            for (auto tag : tag_set)
            {
                add_provenance_tag(tag);
            }
        }
        /// \brief Adds tag_set to this node and all intermediate nodes above base
        void add_provenance_tags_above(const OutputVector& base,
                                       const std::unordered_set<std::string>& tag_set);
        void remove_provenance_tag(const std::string& tag);
        /// \brief Add node to additional nodes that receive tags
        void add_provenance_group_member(const std::shared_ptr<Node>& node);
        /// \brief Remove node to additional nodes that receive tags
        void remove_provenance_group_member(const std::shared_ptr<Node>& node);
        /// \brief Replace current_node with replacement_node and transfer tags
        void replace_provenance_group_member(const std::shared_ptr<Node>& current_node,
                                             const std::shared_ptr<Node>& replacement_node);
        /// \return Provenance group nodes
        const std::set<std::shared_ptr<Node>>& get_provenance_group_members() const;

        /// \brief Add all nodes between this node and nodes in base as additional nodes to receive
        /// provenance tags.
        std::shared_ptr<Node> add_provenance_group_members_above(const OutputVector& base);

        // to be used when nodes are replaced
        void merge_provenance_tags_from(const std::shared_ptr<const Node>& source);

        /// Transfer provenance tags to replacement
        void transfer_provenance_tags(const std::shared_ptr<Node>& replacement);

        /// Get all the nodes that uses the current node
        NodeVector get_users(bool check_is_used = false) const;

        /// \return Version of this node
        virtual size_t get_version() const { return get_type_info().version; }
        virtual std::shared_ptr<Node> get_default_value() const { return nullptr; }
        /// Use instance ids for comparison instead of memory addresses to improve determinism
        bool operator<(const Node& other) const { return m_instance_id < other.m_instance_id; }
        /// \return A vector containing a handle for each of this node's inputs, in order.
        // TODO: Rename to get_inputs()?
        std::vector<Input<Node>> inputs();

        /// \return A vector containing a handle for each of this node's inputs, in order.
        std::vector<Input<const Node>> inputs() const;

        /// \return A vector containing the values for each input
        std::vector<Output<Node>> input_values() const;

        /// \return A vector containing a handle for each of this node's outputs, in order.
        // TODO: Rename to get_outputs()?
        std::vector<Output<Node>> outputs();

        /// \return A vector containing a handle for each of this node's outputs, in order.
        std::vector<Output<const Node>> outputs() const;

        /// \return A handle to the `input_index`th input of this node.
        /// \throw std::out_of_range if the node does not have at least `input_index+1` inputs.
        Input<Node> input(size_t input_index);

        /// \return A handle to the `input_index`th input of this node.
        /// \throw std::out_of_range if the node does not have at least `input_index+1` inputs.
        Input<const Node> input(size_t input_index) const;

        Output<Node> input_value(size_t input_index) const;

        /// \return A handle to the `output_index`th output of this node.
        /// \throw std::out_of_range if the node does not have at least `output_index+1` outputs.
        Output<Node> output(size_t output_index);

        /// \return A handle to the `output_index`th output of this node.
        /// \throw std::out_of_range if the node does not have at least `output_index+1` outputs.
        Output<const Node> output(size_t output_index) const;

        void set_op_annotations(std::shared_ptr<ngraph::op::util::OpAnnotations> op_annotations)
        {
            m_op_annotations = op_annotations;
        }
        std::shared_ptr<ngraph::op::util::OpAnnotations> get_op_annotations() const
        {
            return m_op_annotations;
        }

        virtual bool match_value(pattern::Matcher* matcher,
                                 const Output<Node>& pattern_value,
                                 const Output<Node>& graph_value);

        virtual bool match_node(pattern::Matcher* matcher, const Output<Node>& graph_value);

        void update_inputs_after_copy_tmp()
        {
            for (auto& input : m_inputs)
            {
                input = descriptor::Input(this, input.get_index(), input.get_output());
                input.get_output().add_input(&input);
            }
        }

    private:
        descriptor::Input& get_input_descriptor(size_t position);
        descriptor::Output& get_output_descriptor(size_t position);

        std::vector<Node*> m_control_dependents;
        std::vector<std::shared_ptr<Node>> m_control_dependencies;
        std::string m_node_type;
        size_t m_instance_id{m_next_instance_id.fetch_add(1)};
        std::string m_friendly_name;
        std::string m_unique_name;
        static std::atomic<size_t> m_next_instance_id;
        std::unordered_set<std::string> m_provenance_tags;
        std::set<std::shared_ptr<Node>> m_provenance_group;
        std::deque<descriptor::Input> m_inputs;
        std::deque<descriptor::Output> m_outputs;
        std::shared_ptr<ngraph::op::util::OpAnnotations> m_op_annotations;
        std::map<std::string, std::shared_ptr<Variant>> m_rt_info;
    };

    using NodeTypeInfo = Node::type_info_t;

    NGRAPH_API std::ostream& operator<<(std::ostream&, const Node&);
    NGRAPH_API std::ostream& operator<<(std::ostream&, const Node*);

/// Helper macro that puts necessary declarations of RTTI block inside a class definition.
/// Should be used in the scope of class that requires type identification besides one provided by
/// C++ RTTI.
/// Required to be used for all classes that are inherited from class ngraph::Node to enable pattern
/// matching for them. Accepts necessary type identification details like type of the operation,
<<<<<<< HEAD
/// version and
/// parent class.
=======
/// version and parent class.
>>>>>>> 6b07611b
///
/// \param TYPE_NAME a string literal of type const char* that names your class in type
/// identification namespace;
///        It is your choice how to name it, but it should be unique among all
///        NGRAPH_RTTI_DECLARATION-enabled classes that can be
///        used in conjunction with each other in one transformation flow.
/// \param PARENT_CLASS is direct or inderect parent class for this class;
/// \param _VERSION_INDEX is an unsigned integer index to distinguish different versions of
/// operations that shares the same TYPE_NAME
///
/// Use this macro as a public part of the class definition:
///
///     class MyOp : public Node
///     {
///         public:
///             NGRAPH_RTTI_DECLARATION("MyOp", ngraph::Node, 1);
///
///             ...
///     };
///
///     class MyInheritedOp : public MyOp
///     {
///         public:
///             NGRAPH_RTTI_DECLARATION("MyInheritedOp", MyOp, 1)
///
///             ...
///     };
///
/// To complete type identification for a class, use NGRAPH_RTTI_DEFINITION.
///
#define NGRAPH_RTTI_DECLARATION(TYPE_NAME, PARENT_CLASS, _VERSION_INDEX)                           \
    static constexpr ::ngraph::Node::type_info_t type_info{                                        \
        TYPE_NAME, _VERSION_INDEX, &PARENT_CLASS::type_info};                                      \
    const ::ngraph::Node::type_info_t& get_type_info() const override { return type_info; }
/// Complementary to NGRAPH_RTTI_DECLARATION, this helper macro _defines_ items _declared_ by
/// NGRAPH_RTTI_DECLARATION.
/// Should be used outside the class definition scope in place where ODR is ensured.
///
/// \param CLASS is a C++ name of the class where corresponding NGRAPH_RTTI_DECLARATION was applied.
///
/// Examples (see corresponding declarations in NGRAPH_RTTI_DECLARATION description):
///
///     NGRAPH_RTTI_DEFINITION(MyOp)
///     NGRAPH_RTTI_DEFINITION(MyInheritedOp)
///
/// For convenience, TYPE_NAME and CLASS name are recommended to be the same.
///
#define NGRAPH_RTTI_DEFINITION(CLASS) constexpr ::ngraph::Node::type_info_t CLASS::type_info

    // Like an Output but with a Node* instead of a shared_ptr<Node>
    struct RawNodeOutput
    {
        RawNodeOutput(const Output<Node>& value)
            : node(value.get_node())
            , index(value.get_index())
        {
        }
        RawNodeOutput(Node* node, size_t index)
            : node(node)
            , index(index)
        {
        }
        RawNodeOutput(const RawNodeOutput&) = default;
        RawNodeOutput() = default;
        RawNodeOutput& operator=(const RawNodeOutput&) = default;

        Node* node;
        size_t index{0};

        operator Output<Node>() { return Output<Node>(node->shared_from_this(), index); }
        bool operator==(const RawNodeOutput& other) const
        {
            return node == other.node && index == other.index;
        }
        bool operator!=(const RawNodeOutput& other) const { return !(*this == other); }
        bool operator<(const RawNodeOutput& other) const
        {
            return node < other.node || (node == other.node && index < other.index);
        }
        bool operator>(const RawNodeOutput& other) const
        {
            return node > other.node || (node == other.node && index > other.index);
        }
        bool operator<=(const RawNodeOutput& other) const { return !(*this > other); }
        bool operator>=(const RawNodeOutput& other) const { return !(*this < other); }
    };

    /// \brief Visits a reference to a node that has been registered with the visitor.
    template <>
    class NGRAPH_API AttributeAdapter<std::shared_ptr<Node>> : public VisitorAdapter
    {
    public:
        AttributeAdapter(std::shared_ptr<Node>& value);

        bool visit_attributes(AttributeVisitor& visitor) override;
        static constexpr DiscreteTypeInfo type_info{"AttributeAdapter<std::shared_ptr<Node>>", 0};
        const DiscreteTypeInfo& get_type_info() const override { return type_info; }
    protected:
        std::shared_ptr<Node>& m_ref;
    };

    template <>
    class NGRAPH_API AttributeAdapter<NodeVector> : public VisitorAdapter
    {
    public:
        AttributeAdapter(NodeVector& ref);

        bool visit_attributes(AttributeVisitor& visitor) override;

        static constexpr DiscreteTypeInfo type_info{"AttributeAdapter<NodeVector>", 0};
        const DiscreteTypeInfo& get_type_info() const override { return type_info; }
    protected:
        NodeVector& m_ref;
    };

    using RawNodeOutputMap = std::map<RawNodeOutput, Output<Node>>;

    class NGRAPH_API NodeValidationFailure : public CheckFailure
    {
    public:
        NodeValidationFailure(const CheckLocInfo& check_loc_info,
                              const Node* node,
                              const std::string& explanation)
            : CheckFailure(check_loc_info, node_validation_failure_loc_string(node), explanation)
        {
        }
    };
}
#define NODE_VALIDATION_CHECK(node, ...)                                                           \
    NGRAPH_CHECK_HELPER(::ngraph::NodeValidationFailure, (node), __VA_ARGS__)

namespace ngraph
{
    template <typename T>
    void check_new_args_count(const Node* node, T new_args)
    {
        NODE_VALIDATION_CHECK(node,
                              new_args.size() == node->input_values().size(),
                              "clone_with_new_inputs() expected ",
                              node->input_values().size(),
                              " argument",
                              (node->input_values().size() == 1 ? "" : "s"),
                              " but got ",
                              new_args.size());
    }

} // namespace ngraph<|MERGE_RESOLUTION|>--- conflicted
+++ resolved
@@ -516,12 +516,7 @@
 /// C++ RTTI.
 /// Required to be used for all classes that are inherited from class ngraph::Node to enable pattern
 /// matching for them. Accepts necessary type identification details like type of the operation,
-<<<<<<< HEAD
-/// version and
-/// parent class.
-=======
 /// version and parent class.
->>>>>>> 6b07611b
 ///
 /// \param TYPE_NAME a string literal of type const char* that names your class in type
 /// identification namespace;
