//*****************************************************************************
// Copyright 2017-2020 Intel Corporation
//
// Licensed under the Apache License, Version 2.0 (the "License");
// you may not use this file except in compliance with the License.
// You may obtain a copy of the License at
//
//     http://www.apache.org/licenses/LICENSE-2.0
//
// Unless required by applicable law or agreed to in writing, software
// distributed under the License is distributed on an "AS IS" BASIS,
// WITHOUT WARRANTIES OR CONDITIONS OF ANY KIND, either express or implied.
// See the License for the specific language governing permissions and
// limitations under the License.
//*****************************************************************************

#pragma once

#include "ngraph/op/op.hpp"

namespace ngraph
{
    class Function;
    namespace op
    {
        namespace v0
        {
            /// \brief A function parameter.
            ///
            /// Parameters are nodes that represent the arguments that will be passed to
            /// user-defined functions. Function creation requires a sequence of parameters.
            /// Basic graph operations do not need parameters attached to a function.
            class NGRAPH_API Parameter : public op::Op
            {
<<<<<<< HEAD
            public:
                static constexpr NodeTypeInfo type_info{"Parameter", 0};
                const NodeTypeInfo& get_type_info() const override { return type_info; }
            protected:
                virtual void generate_adjoints(autodiff::Adjoints& adjoints,
                                               const OutputVector& deltas) override;

=======
>>>>>>> 41f80867
            public:
                /// \brief Constructions a tensor-typed parameter node.
                Parameter() = default;
                /// \brief Constructions a tensor-typed parameter node.
                ///
                /// \param element_type The element type of the parameter.
                /// \param pshape The partial shape of the parameter.
                /// \param cacheable True if the parameter is not expected to be frequently updated.
                Parameter(const ngraph::element::Type& element_type,
                          const PartialShape& pshape,
                          const bool cacheable = false);

                bool visit_attributes(AttributeVisitor& visitor) override;

                bool is_parameter() const override { return true; }
                void validate_and_infer_types() override;

                bool get_cacheable() const { return m_cacheable; }
                virtual std::shared_ptr<Node>
                    clone_with_new_inputs(const OutputVector& new_args) const override;

                bool is_relevant_to_shapes() const;
                void set_is_relevant_to_shapes(bool is_relevant);

                const PartialShape& get_partial_shape() const { return m_partial_shape; }
                PartialShape& get_partial_shape() { return m_partial_shape; }
                void set_partial_shape(const PartialShape& partial_shape)
                {
                    m_partial_shape = partial_shape;
                }
                const element::Type& get_element_type() const { return m_element_type; }
                void set_element_type(const element::Type& element_type)
                {
                    m_element_type = element_type;
                }

            protected:
                bool m_cacheable;
                PartialShape m_partial_shape;
                element::Type m_element_type;
                bool m_is_relevant_to_shapes;
            };
        }
        using v0::Parameter;
    }
    using ParameterVector = std::vector<std::shared_ptr<op::Parameter>>;

    template <>
    class NGRAPH_API AttributeAdapter<ParameterVector> : public VisitorAdapter
    {
    public:
        AttributeAdapter(ParameterVector& ref);

        bool visit_attributes(AttributeVisitor& visitor) override;

        static constexpr DiscreteTypeInfo type_info{"AttributeAdapter<ParameterVector>", 0};
        const DiscreteTypeInfo& get_type_info() const override { return type_info; }
    protected:
        ParameterVector& m_ref;
    };
}<|MERGE_RESOLUTION|>--- conflicted
+++ resolved
@@ -32,17 +32,9 @@
             /// Basic graph operations do not need parameters attached to a function.
             class NGRAPH_API Parameter : public op::Op
             {
-<<<<<<< HEAD
             public:
                 static constexpr NodeTypeInfo type_info{"Parameter", 0};
                 const NodeTypeInfo& get_type_info() const override { return type_info; }
-            protected:
-                virtual void generate_adjoints(autodiff::Adjoints& adjoints,
-                                               const OutputVector& deltas) override;
-
-=======
->>>>>>> 41f80867
-            public:
                 /// \brief Constructions a tensor-typed parameter node.
                 Parameter() = default;
                 /// \brief Constructions a tensor-typed parameter node.
