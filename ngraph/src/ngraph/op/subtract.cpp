--- conflicted
+++ resolved
@@ -96,11 +96,7 @@
 
 // ------------------------------- v1 ------------------------------------------
 
-<<<<<<< HEAD
-RTTI_DEFINITION("Subtract", op::v1::Subtract, Node, 1);
-=======
 NGRAPH_RTTI_DEFINITION(op::v1::Subtract, "Subtract", 1, util::BinaryElementwiseArithmetic);
->>>>>>> 8f74cf65
 
 op::v1::Subtract::Subtract(const Output<Node>& arg0,
                            const Output<Node>& arg1,
